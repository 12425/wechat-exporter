--- conflicted
+++ resolved
@@ -401,11 +401,7 @@
             timestamp = strftime('%Y-%m-%d %X', localtime(chat[0]))
             try:
               msgtype = self._get_msg_type(chat[1], chat[3])
-<<<<<<< HEAD
-            except:
-=======
             except KeyError:
->>>>>>> 8c9c34df
               self.L.error('Unknown msg type: %d', chat[1])
               msgtype = chat[1]
             direction = self._get_msg_direction(chat[2])
